/**
  * Copyright (c) 2012-2021 Kaj Magnus Lindberg
  *
  * This program is free software: you can redistribute it and/or modify
  * it under the terms of the GNU Affero General Public License as
  * published by the Free Software Foundation, either version 3 of the
  * License, or (at your option) any later version.
  *
  * This program is distributed in the hope that it will be useful,
  * but WITHOUT ANY WARRANTY; without even the implied warranty of
  * MERCHANTABILITY or FITNESS FOR A PARTICULAR PURPOSE.  See the
  * GNU Affero General Public License for more details.
  *
  * You should have received a copy of the GNU Affero General Public License
  * along with this program.  If not, see <http://www.gnu.org/licenses/>.
  */

import scala.sys.process._  // "shell command".!! = execute the command, return result
// Imported automatically, but incl here anyway so can click and open in the IDE:
import _root_.sbtbuildinfo.BuildInfoPlugin.autoImport._

// If SBT crashes, enable debug to find out which file it crashes in:
//logLevel := Level.Debug

// Note: In VSCode, the Scala Metals plugin, one needs to run the
// 'Metals: Import Build' task for Metals to notice a Scala version change.
ThisBuild / scalaVersion := "2.12.15"

// Show unchecked and deprecated warnings, in this project and its modules.
// scalacOptions in ThisBuild ++= Seq("-deprecation")


val appName = "talkyard-server"
val appVersion = ProjectDirectory.versionFileContents


// Data structures shared between appsv/server and appsv/rdb.
lazy val tyModel =
  project in file("appsv/model")


// Relational dataBase module (PostgreSQL).
lazy val tyRdb =
  (project in file("appsv/rdb"))
    .dependsOn(tyModel)


val appDependencies = Seq(
  play.sbt.PlayImport.ws,
  // Gzip filter.
  play.sbt.Play.autoImport.filters,
  Dependencies.Play.json,

  // OAuth2 and OIDC authentication.
  Dependencies.Libs.scribeJava,
  Dependencies.Libs.auth0JavaJwt,
  // Deprecated:
  "com.mohiva" %% "play-silhouette" % "7.0.0",
  "com.mohiva" %% "play-silhouette-crypto-jca" % "7.0.0",


  Dependencies.Libs.jpasetoApi,
  Dependencies.Libs.jpasetoImpl,
  Dependencies.Libs.jpasetoGson,
  Dependencies.Libs.jpasetoSodium,

  // PostgreSQL JDBC client driver
  // see: https://mvnrepository.com/artifact/org.postgresql/postgresql/
  Dependencies.Libs.postgresqlJbcdClient,
  // HikariCP — "A solid high-performance JDBC connection pool at last"
  "com.zaxxer" % "HikariCP" % "3.4.5",      // latest 3.x as of 2021-08.  5.0.0 latest version
  // We use both an in-the-JVM-memory cache, and Redis:
  caffeine,  // was: "com.github.ben-manes.caffeine" % "caffeine"
  Dependencies.Libs.rediscala,
  // Search engine, in https://mvnrepository.com.
  "org.elasticsearch" % "elasticsearch" % "6.2.4",          // newest 6.2 as of 18-07-17, there's 6.3.
  "org.elasticsearch.client" % "transport" % "6.2.4",       // newest 6.2 as of 18-07-17, there's 6.3.
  // ElasticSearch needs log4j
  "log4j" % "log4j" % "1.2.17",
  Dependencies.Libs.apacheCommonsEmail,
  Dependencies.Libs.guava,
  Dependencies.Libs.jsoup,
  // Fluentd better understands json logs.
  // https://mvnrepository.com/artifact/ch.qos.logback/logback-classic
  "ch.qos.logback" % "logback-classic" % "1.2.3",           // newest as of 18-07-17
  // https://mvnrepository.com/artifact/ch.qos.logback/logback-core
  "ch.qos.logback" % "logback-core" % "1.2.3",              // newest as of 18-07-17
  // Docs: https://github.com/logstash/logstash-logback-encoder/tree/logstash-logback-encoder-4.9
  "net.logstash.logback" % "logstash-logback-encoder" % "4.11",  // newest 4.x as of 18-07-17, there's 5.1
  //"org.kurochan" %% "logback-stackdriver-logging" % "0.0.1",
  // java.nio.file.Files.probeContentType doesn't work in Alpine Linux + JRE 8, so use
  // Tika instead. It'll be useful anyway later if indexing PDF or MS Word docs.
  // Dependencies.Libs.apacheTika
<<<<<<< HEAD
  "io.dropwizard.metrics" % "metrics-core" % "4.1.12.1",
  "io.jaegertracing" % "jaeger-client" % "0.35.5",
  "nl.grons" %% "metrics4-scala" % "4.1.9",
=======
  "io.dropwizard.metrics" % "metrics-core" % "4.1.26",
  "io.jaegertracing" % "jaeger-client" % "0.32.0",  // 1.6.0 exists now
  "nl.grons" %% "metrics4-scala" % "4.1.19",
>>>>>>> 33bd1b95
  // JSR 305 is requried by Guava, at build time only (so specify "provided"
  // so it won't be included in the JAR), or there's this weird error: """
  //   class file '...guava-13.0.1.jar(.../LocalCache.class)' is broken
  //   [error] (class java.lang.RuntimeException/bad constant pool tag 9 at byte 125)
  //   [warn] Class javax.annotation.CheckReturnValue not found ..."""
  // See: https://code.google.com/p/guava-libraries/issues/detail?id=776
  // and: https://stackoverflow.com/questions/10007994/
  //              why-do-i-need-jsr305-to-use-guava-in-scala
  "com.google.code.findbugs" % "jsr305" % "3.0.2" % "provided",
  // CLEAN_UP remove Spec2 use only ScalaTest, need to edit some tests.
  "org.mockito" % "mockito-all" % "1.9.5" % "test", // I use Mockito with Specs2...
  Dependencies.Libs.scalaTest,
  Dependencies.Libs.scalaTestPlusPlay)


val main = (project in file("."))
  .enablePlugins(play.sbt.PlayWeb, BuildInfoPlugin)
  .settings(mainSettings: _*)
  .dependsOn(
    tyModel % "test->test;compile->compile",
    tyRdb)
  .aggregate(
    tyModel,
    tyRdb)


def mainSettings = List(
  name := appName,
  version := appVersion,
  libraryDependencies ++= appDependencies,

  // Place tests in ./tests/app/ instead of ./test/, because there're other tests in
  // ./tests/, namely security/ and e2e/, and having both ./test/ and ./tests/ seems confusing.
  // RENAME to ./tests/appsv? (since ./app is now ./appsv)
  Test / scalaSource := { (Test / baseDirectory)(_ / "tests" / "app") }.value,

  // The app server code is in ./appsv, not ./app, because just "app" might
  // as well be Ty's web app (in ./client).
  Compile / scalaSource := { (Test / baseDirectory)(_ / "appsv" / "server") }.value,

  // This compiles language specific email templates in:
  // talkyard.server.emails.transl.nn_NN.
  Compile / TwirlKeys.compileTemplates / sourceDirectories :=
        Seq({ (Compile / baseDirectory)(_ / "appsv" / "server") }.value),

  // Silhouette needs com.atlassian.jwt:jwt-core and jwt-api, but there's a problem:
  // """the problem is that the jwt-lib is hosted on bintray.com and then mirrored to
  // the typesafe.com repository. It seems that the typesafe repository uses a redirect
  // which sbt doesn't understand""" (says akkie = Christian Kaps the Silhouette author)
  // with a solution:
  //   https://github.com/mohiva/play-silhouette-seed/issues/20#issuecomment-75367376
  // namely to add the Atlassian repo before the Typesafe repo:
  resolvers :=
    ("Atlassian Releases" at "https://maven.atlassian.com/public/") +:
      Keys.resolvers.value,

  // This is the default. But keep anyway, because if needed later, then won't have to try to
  // find out in which packages the stuff is located.
  //play.sbt.routes.RoutesCompiler.autoImport.routesGenerator :=
  //  play.routes.compiler.InjectedRoutesGenerator,

  buildInfoPackage := "generatedcode",
  // Don't include the build time — because then Play Framework will reload, whenever [7UJ2Z5]
  // anything in public/ changes. E.g. fixing a typo in a Javascript comment.
  // buildInfoOptions += BuildInfoOption.BuildTime,
  buildInfoKeys := Seq[BuildInfoKey](
    name,
    version,
    scalaVersion,
    sbtVersion,
    BuildInfoKey.action("dockerTag") {
      // Also in release.sh: [8GKB4W2]
      // .!! returns a String with the command output, but .! returns the exit code.
      appVersion + '-' + "git rev-parse --short HEAD".!!.trim
    },
    BuildInfoKey.action("gitRevision") {
      "git rev-parse HEAD".!!.trim
    },
    BuildInfoKey.action("gitBranch") {
      "git rev-parse --abbrev-ref HEAD".!!.trim
    },
    // The last commit date, UTC.
    BuildInfoKey.action("gitLastCommitDateUtc") {
      // Linux only:
      //"env TZ=UTC git show --quiet --date='format-local:%Y-%m-%d %H:%M:%SZ' --format=\"%cd\"".!!.trim
      // Should work on Windows:
      scala.sys.process.Process(
        "git show --quiet --date=format-local:%Y-%m-%dT%H:%M:%SZ --format=\"%cd\"".split(" "),
        None, "TZ" -> "UTC").!!.trim
    }),
    // Don't include, because then Play recompiles and reloads, whenever any [7UJ2Z5]
    // Git file status changes.
    //BuildInfoKey.action("gitStatus") {
    //  "git status".!!.trim
    //}),

  // Disable ScalaDoc generation, it breaks seemingly because I'm compiling some Javascript
  // files to Java, and ScalaDoc complains the generated classes don't exist and breaks
  // the `dist` task.
  Compile / doc / sources := Seq.empty, // don't generate any docs
  Compile / packageDoc / publishArtifact := false,  // don't generate doc JAR

  Test / Keys.fork := false, // or cannot place breakpoints in test suites

  // ScalaTest full stack traces:
  Test / testOptions += Tests.Argument("-oF"))
  // Disable:
  // sbt> test -- -oS

  //listJarsTask)

// This is supposedly needed when using ScalaTest instead of Specs2,
// see: https://stackoverflow.com/a/10378430/694469, but I haven't
// activated this, because ScalaTest works fine anyway:
// `testOptions in Test := Nil`

// Lists dependencies.
// See: https://stackoverflow.com/a/6509428/694469
// ((Could do that before and after upgrading Play Framework, and run a diff,
// to find changed dependencies, in case terribly weird compilation
// errors arise, e.g. "not enough arguments for method" or
// "value getUnchecked is not a member of". Such errors happened when I built
// debiki-server with the very same version of Play 2.1-SNAPSHOT,
// but dependencies downloaded at different points in time (the more recent
// dependencies included a newer version of Google Guava.)))
/*
// Causes deprecation warning:
// The sbt 0.10 style DSL is deprecated: '(k1, k2) map { (x, y) => ... }'
// should now be '{ val x = k1.value; val y = k2.value }'.
// See https://www.scala-sbt.org/0.13/docs/Migrating-from-sbt-012x.html
def listJars = TaskKey[Unit]("list-jars")
def listJarsTask = listJars := (target, fullClasspath in Runtime) map {
  (target, cp) =>
    println("Target path is: "+target)
    println("Full classpath is: "+cp.map(_.data).mkString(":"))
} */
<|MERGE_RESOLUTION|>--- conflicted
+++ resolved
@@ -91,15 +91,9 @@
   // java.nio.file.Files.probeContentType doesn't work in Alpine Linux + JRE 8, so use
   // Tika instead. It'll be useful anyway later if indexing PDF or MS Word docs.
   // Dependencies.Libs.apacheTika
-<<<<<<< HEAD
-  "io.dropwizard.metrics" % "metrics-core" % "4.1.12.1",
-  "io.jaegertracing" % "jaeger-client" % "0.35.5",
-  "nl.grons" %% "metrics4-scala" % "4.1.9",
-=======
   "io.dropwizard.metrics" % "metrics-core" % "4.1.26",
   "io.jaegertracing" % "jaeger-client" % "0.32.0",  // 1.6.0 exists now
   "nl.grons" %% "metrics4-scala" % "4.1.19",
->>>>>>> 33bd1b95
   // JSR 305 is requried by Guava, at build time only (so specify "provided"
   // so it won't be included in the JAR), or there's this weird error: """
   //   class file '...guava-13.0.1.jar(.../LocalCache.class)' is broken
