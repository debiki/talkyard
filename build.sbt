--- conflicted
+++ resolved
@@ -68,11 +68,7 @@
   // see: https://mvnrepository.com/artifact/org.postgresql/postgresql/
   Dependencies.Libs.postgresqlJbcdClient,
   // HikariCP — "A solid high-performance JDBC connection pool at last"
-<<<<<<< HEAD
-  "com.zaxxer" % "HikariCP" % "5.0.0",                      // latest 3.x as of 2021-08
-=======
   "com.zaxxer" % "HikariCP" % "3.4.5",      // latest 3.x as of 2021-08.  5.0.0 latest version
->>>>>>> 33bd1b95
   // We use both an in-the-JVM-memory cache, and Redis:
   caffeine,  // was: "com.github.ben-manes.caffeine" % "caffeine"
   Dependencies.Libs.rediscala,
