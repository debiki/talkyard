/**
 * Copyright (C) 2014 Kaj Magnus Lindberg (born 1979)
 *
 * This program is free software: you can redistribute it and/or modify
 * it under the terms of the GNU Affero General Public License as
 * published by the Free Software Foundation, either version 3 of the
 * License, or (at your option) any later version.
 *
 * This program is distributed in the hope that it will be useful,
 * but WITHOUT ANY WARRANTY; without even the implied warranty of
 * MERCHANTABILITY or FITNESS FOR A PARTICULAR PURPOSE.  See the
 * GNU Affero General Public License for more details.
 *
 * You should have received a copy of the GNU Affero General Public License
 * along with this program.  If not, see <http://www.gnu.org/licenses/>.
 */

package debiki

import com.debiki.core._
import com.debiki.core.Prelude._
import java.{io => jio}
import javax.{script => js}
import debiki.onebox.{InstantOneboxRendererForNashorn, Onebox}
import org.apache.lucene.util.IOUtils
import play.api.Play
import scala.concurrent.Future
import scala.util.Try
import Nashorn._


// COULD move elsewhere. Placed here only because the pwd strength function is
// zxcvbn implemented in Javascript, which is what this file deals with.
case class PasswordStrength(
  entropyBits: Float,
  crackTimeSeconds: Float,
  crackTimeDisplay: String,
  score: Int) {

  /** zxcvbn score 4 is the highest score, see https://github.com/dropbox/zxcvbn. */
  //def isStrongEnough = score >= 4
}


/**
  * Implementation details:
  *
  * Initializing a Nashorn engine takes long, perhaps 3 - 10 seconds now when
  * I'm testing on localhost. So, on startup, I'm initializing many engines
  * and inserting them into a thread safe blocking collection. One engine
  * per core. Later on, when rendering a page, the render thread fetches
  * an engine from the collection. And blocks until one is available.
  * Once done initializing one engine per core, render threads should block
  * no more, since there will be one engine per core.
  *
  * Using a thread local doesn't work well, because Play/Akka apparently
  * creates new threads, or has 50 - 100 'play-akka.actor.default-dispatcher-NN'
  * threads, and it doesn't make sense to create engines for that many threads.
  */
class Nashorn(globals: Globals) {

  private val logger = play.api.Logger

  /** The Nashorn Javascript engine isn't thread safe.  */
  private val javascriptEngines =
    new java.util.concurrent.LinkedBlockingDeque[js.ScriptEngine](999)

  private val BrokenEngine = new js.AbstractScriptEngine() {
    override def eval(script: String, context: js.ScriptContext): AnyRef = null
    override def eval(reader: jio.Reader, context: js.ScriptContext): AnyRef = null
    override def getFactory: js.ScriptEngineFactory = null
    override def createBindings(): js.Bindings = null
  }

  @volatile private var firstCreateEngineError: Option[Throwable] = None

  private def secure = globals.secure
  private def cdnOrigin: Option[String] = globals.anyCdnOrigin
  private def isTestSoDisableScripts = globals.isTestDisableScripts

  private var oneboxes: Option[Onebox] = None

  def setOneboxes(oneboxes: Onebox): Unit = {
    dieIf(this.oneboxes.isDefined, "EdE2KQTG0")
    this.oneboxes = Some(oneboxes)
  }


  CLEAN_UP // remove server side pwd strength check.
  // Evaluating zxcvbn.min.js (a Javascript password strength check library) takes almost
  // a minute in dev mode. So enable server side password strength checks in prod mode only.
  // COULD run auto test suite on prod build too so server side pwd strength checks gets tested.
  private val passwordStrengthCheckEnabled = false // Globals.isProd — no, disable for now, toooooo slow

  /** Bug: Apparently this reloads the Javascript code, but won't reload Java/Scala code
    * called from inside the JS code. This results in weird impossible things like
    * two versions of debiki.Global: one old version used when calling out to Scala from my
    * JS code, and one new version used in the rest of the application *after* Play has
    * soft-reloaded the app. Workaround: Kill the server: ctrl-d (ctrl-c not needed) and restart.
    * I'm thinking the reason Nashorn reuses old stale classes is that:
    *   "The only way that a Class can be unloaded is if the Classloader used is garbage collected"
    *   http://stackoverflow.com/a/148707/694469
    * but the Extensions class loader loads the script and then also the Java/Scala stuff they
    * call out to? And that classloader is never unloaded I suppose. In order to refresh
    * the Scala code called from my Nashorn JS, perhaps I need to somehow use a custom
    * classloader here?
    */
  def startCreatingRenderEngines() {
    if (isTestSoDisableScripts)
      return
    if (!javascriptEngines.isEmpty) {
      dieIf(Globals.isProd, "DwE50KFE2")
      // We've restarted the server as part of some tests? but this object lingers? Fine.
      return
    }

    // Don't start the server without being able to render at least some Javascript instantly
    // with a ready-made & warmed-up engine. Otherwise the server might seem extremely slow.
    // In Dev and Test, doesn't matter though, and better wait, because the engines are sometimes
    // not needed at all (e.g. in some test cases).
    val numCreateDirectly = if (Globals.isProd) MinNumEngines else 0
    if (numCreateDirectly > 0) {
      val startMs = System.currentTimeMillis()
      logger.info(s"Creating $numCreateDirectly Javascript engines directly... [EdMJSENGDIRCT]")
      for (i <- 1 to numCreateDirectly) {
        createOneMoreJavascriptEngine(isVeryFirstEngine = i == 1)
      }
      val durationMs = System.currentTimeMillis() - startMs
      logger.info(o"""... Done creating $numCreateDirectly Javascript engines directly,
          took $durationMs ms [EdMJSENGDIRCTDONE]""")
    }

    Future {
      val numEngines = - numCreateDirectly + (
        if (Globals.isProd) math.max(MinNumEngines, Runtime.getRuntime.availableProcessors)
        else MinNumEngines)
      val startMs = System.currentTimeMillis()
      logger.info(s"Creating $numEngines Javascript engines, async... [EdMJSENGSTART]")
      for (i <- 1 to numEngines) {
        createOneMoreJavascriptEngine(isVeryFirstEngine = numCreateDirectly == 0 && i == 1)
      }
      val durationMs = System.currentTimeMillis() - startMs
      logger.info(o"""... Done creating $numEngines Javascript engines, async,
          took $durationMs ms [EdMJSENGDONE]""")
    }(globals.executionContext)
  }


  def numEnginesCreated: RoleId = javascriptEngines.size()


  private def createOneMoreJavascriptEngine(isVeryFirstEngine: Boolean = false) {
    val engine = try {
      val engine = makeJavascriptEngine()
      warmupJavascriptEngine(engine)
      engine
    }
    catch {
      case throwable: Throwable =>
        if (Play.maybeApplication.isEmpty || throwable.isInstanceOf[Globals.NoStateError]) {
          if (!Globals.isProd) {
            logger.debug("Server gone, tests done? Cancelling script engine creation. [EsM6MK4]")
          }
          else {
            logger.error("Error creating Javascript engine: No server [EsE6JY22]", throwable)
          }
        }
        else if (isVeryFirstEngine) {
          logger.error("Error creating the very first Javascript engine: [DwE6KG25Z]", throwable)
          firstCreateEngineError = Some(throwable)
          javascriptEngines.putLast(BrokenEngine)
          die("DwE5KEF50", "Broken server side Javascript, this won't work")
        }
        else {
          // Deadlock risk because a thread that needs an engine blocks until one is available.
          // Use error code DwEDEADLOCK which DeadlockDetector also does.
          logger.error(o"""Error creating additional Javascript engine, ignoring it,
              DEADLOCK RISK: [DwEDEADLOCKR0]""", throwable)
        }
        return
    }
    javascriptEngines.putLast(engine)
  }


  def renderPage(reactStoreJsonString: String): Option[String] = {
    if (isTestSoDisableScripts)
      return Some("Scripts disabled [EsM6YKW2]")
    withJavascriptEngine(engine => {
      renderPageImpl(engine, reactStoreJsonString)
    })
  }


  private def renderPageImpl[R](engine: js.Invocable, reactStoreJsonString: String): Option[String] = {
    val timeBefore = System.currentTimeMillis()

    val pageHtml = engine.invokeFunction(
      "renderReactServerSide", reactStoreJsonString, cdnOrigin.getOrElse("")).asInstanceOf[String]
    if (pageHtml == ErrorRenderingReact) {
      logger.error(s"Error rendering page with React server side [DwE5KGW2]")
      return None
    }

    def timeElapsed = System.currentTimeMillis() - timeBefore
    def threadId = java.lang.Thread.currentThread.getId
    def threadName = java.lang.Thread.currentThread.getName
    logger.trace(s"Done rendering: $timeElapsed ms, thread $threadName  (id $threadId)")

    Some(pageHtml)
  }


  def renderAndSanitizeCommonMark(commonMarkSource: String, pubSiteId: PublSiteId,
        allowClassIdDataAttrs: Boolean, followLinks: Boolean): String = {
    if (isTestSoDisableScripts)
      return "Scripts disabled [EsM5GY52]"

    // Won't work in embedded comments pages, if there's no cdn? because then no origin
    // included —> the embedd*ing* server's address used instead, but that's the wrong server.
    // But on non-embedded pages, use local upload links? So will work also if moves
    // server to other address?
    BUG; SHOULD // use embedded comments page type? And then always incl origin? [6JKD2A] ok hack for now.
    val uploadsUrlPrefix = cdnOrigin.getOrElse("") + ed.server.UploadsUrlBasePath + pubSiteId + '/'
    val oneboxRenderer = new InstantOneboxRendererForNashorn(oneboxes getOrDie "EdE2WUHP6")

    val resultNoOneboxes = withJavascriptEngine(engine => {
      // The onebox renderer needs a Javascript engine to sanitize html (via Caja JsHtmlSanitizer)
      // and we'll reuse `engine` so we won't have to create any additional engine.
      oneboxRenderer.javascriptEngine = Some(engine)
      val safeHtml = engine.invokeFunction("renderAndSanitizeCommonMark", commonMarkSource,
          true.asInstanceOf[Object], // allowClassIdDataAttrs.asInstanceOf[Object],
          followLinks.asInstanceOf[Object],
          oneboxRenderer, uploadsUrlPrefix)
      oneboxRenderer.javascriptEngine = None
      safeHtml.asInstanceOf[String]
    })

    // Before commenting in: Make all render functions async so we won't block when downloading.
    //oneboxRenderer.waitForDownloadsToFinish()
    val resultWithOneboxes = oneboxRenderer.replacePlaceholders(resultNoOneboxes)
    resultWithOneboxes
  }


  def sanitizeHtml(text: String, followLinks: Boolean): String = {
    sanitizeHtmlReuseEngine(text, followLinks, None)
  }


  def sanitizeHtmlReuseEngine(text: String, followLinks: Boolean,
        javascriptEngine: Option[js.Invocable]): String = {
    if (isTestSoDisableScripts)
      return "Scripts disabled [EsM44GY0]"
    def sanitizeWith(engine: js.Invocable): String = {
      val safeHtml = engine.invokeFunction(
          "sanitizeHtmlServerSide", text, followLinks.asInstanceOf[Object])
      safeHtml.asInstanceOf[String]
    }
    javascriptEngine match {
      case Some(engine) =>
        sanitizeWith(engine)
      case None =>
        withJavascriptEngine(engine => {
          sanitizeWith(engine)
        })
    }
  }


  def slugifyTitle(title: String): String = {
    if (isTestSoDisableScripts)
      return "scripts-disabled-EsM28WXP45"
    withJavascriptEngine(engine => {
      val slug = engine.invokeFunction("debikiSlugify", title)
      slug.asInstanceOf[String]
    })
  }


  CLEAN_UP /* delete all server side pwd strength stuff?
  def calcPasswordStrength(password: String, username: String, fullName: Option[String],
        email: String)
        : PasswordStrength = {
    if (!passwordStrengthCheckEnabled) {
      return PasswordStrength(entropyBits = 0, crackTimeSeconds = 0,
        crackTimeDisplay = "unknown", score = (password.length >= 8) ? 999 | 0)
    }

    CLEAN_UP // remove this server-side JS check of pwd strength — too complicated. Do sth
    // simple in Scala code instead, in app/ed/server/security.scala.
    withJavascriptEngine(engine => {
      val resultAsAny = engine.invokeFunction(
        "checkPasswordStrength", password, username, fullName.getOrElse(""), email)
      val resultString = resultAsAny.asInstanceOf[String]
      val parts = resultString.split('|')
      dieIf(parts.length != 4, "DwE4KEJ72")
      val result = PasswordStrength(
        entropyBits = Try { parts(0).toFloat } getOrElse die("DwE4KEP78"),
        crackTimeSeconds = Try { parts(1).toFloat } getOrElse die("DwE5KEP2"),
        crackTimeDisplay = parts(2),
        score = Try { parts(3).toInt } getOrElse die("DwE6KEF28"))
      result
    })
  } */


  private def withJavascriptEngine[R](fn: (js.Invocable) => R): R = {
    dieIf(isTestSoDisableScripts, "EsE4YUGw")

    def threadId = Thread.currentThread.getId
    def threadName = Thread.currentThread.getName

    val mightBlock = javascriptEngines.isEmpty
    if (mightBlock) {
      // Important message since, if there are bugs, this might deadlock.
      logger.info(s"Thread $threadName, id $threadId, waits for Javascript engine... [EdMWAITJSENG]")
      // Create one more engine, so we won't block forever below, if some weird? reason we
      // need more engines than cores.
      // No, don't. The most likely reason for this, is that the server was recently started,
      // and then creating engines takes lots of resources. Don't want to make that phase even
      // more-CPU & longer, by creating unneeded engines. Instead, if too many engines are
      // needed — then that's a bug, try to fix it instead.
      // Don't: Future { createOneMoreJavascriptEngine() }
    }

    val engine = javascriptEngines.takeFirst()

    if (mightBlock) {
      logger.debug(s"...Thread $threadName (id $threadId) got a JS engine.")
      if (engine eq BrokenEngine) {
        logger.debug(s"...But it is broken; I'll throw an error. [DwE4KEWV52]")
      }
    }

    if (engine eq BrokenEngine) {
      javascriptEngines.addFirst(engine)
      die("DwE5KGF8", "Could not create Javascript engine; cannot render page",
        firstCreateEngineError getOrDie "DwE4KEW20")
    }

    try fn(engine.asInstanceOf[js.Invocable])
    finally {
      javascriptEngines.addFirst(engine)
    }
  }


  private def makeJavascriptEngine(): js.ScriptEngine = {
    val timeBefore = System.currentTimeMillis()
    def threadId = java.lang.Thread.currentThread.getId
    def threadName = java.lang.Thread.currentThread.getName
    logger.debug(s"Initializing Nashorn engine, thread id: $threadId, name: $threadName...")

    val languageCode = AllSettings.makeDefault(globals).languageCode

    // Pass 'null' so that a class loader that finds the Nashorn extension will be used.
    // Otherwise the Nashorn engine won't be found and `newEngine` will be null.
    // See: https://github.com/playframework/playframework/issues/2532
    val newEngine = new js.ScriptEngineManager(null).getEngineByName("nashorn")
    val scriptBuilder = new StringBuilder

    scriptBuilder.append(i"""
        |// React expects `window` or `global` to exist, and my React code sometimes
        |// load React components from `window['component-name']`.
        |var global = window = this;
        |
        |$DummyConsoleLogFunctions
        |
        |var eds = {
        |  secure: $secure
        |};
        |// CLEAN_UP remove debiki.v0 & .internal [4KSWPY]
        |var debiki = {
        |  v0: { util: {} },
        |  internal: {},
        |};
        |
        |var debiki2 = debiki2 || {};
        |var theStore; // Hack. Used here and there directly [4AGLH2], works fine ... and fragile?
        |
        |/**
        | * A React store for server side rendering. No event related functions; no events happen
        | * when rendering server side.
        | */
        |debiki2.ReactStore = {
        |  allData: function() {
        |    return theStore;
        |  },
        |  getUser: function() {
        |    return theStore.me;
        |  },
        |  getPageTitle: function() { // dupl code [5GYK2]
        |    var titlePost = theStore.currentPage.postsByNr[TitleNr];
        |    return titlePost ? titlePost.sanitizedHtml : "(no title)";
        |  }
        |};
        |
        |// React-Router calls setTimeout(), but it's not available in Nashorn.
        |function setTimeout(callback) {
        |  callback();
        |}
        |
        |function renderReactServerSide(reactStoreJsonString, cdnOriginOrEmpty) {
        |  try {
        |    theStore = JSON.parse(reactStoreJsonString);
        |    theStore.currentPage = theStore.pagesById[theStore.currentPageId];
        |
        |    // Fill in no-page-data to avoid null errors. Dupl code. [4FBR20]
        |    theStore.me.myCurrentPageData = {
        |      rolePageSettings: { notfLevel: NotfLevel.Normal },
        |      votes: {},
        |      unapprovedPosts: {},
        |      unapprovedPostAuthors: [],
        |      postNrsAutoReadLongAgo: [],
        |      postNrsAutoReadNow: [],
        |      marksByPostId: {},
        |    };
        |
        |    // Each language file creates a 't_(lang-code)' global variable, e.g. 't_en' for English.
<<<<<<< HEAD
        |    // And they all set a global 'var t' to themselves (t = declared by those files).
        |    var langCode = theStore.settings.languageCode || '$languageCode';
        |    t = global['t_' + langCode];
        |
        |    // The React store should be used instead, when running React.
        |    eds.uploadsUrlPrefixCommonmark = 'TyEFORCOMMONMARK';  // [7AKBQ2]
        |
        |    var html = debiki2.renderPageServerSideToString();
=======
        |    // And they all set a global 'var t' to themselves. Update 't' here; it gets used
        |    // during rendering. If language missing (maybe after renaming a code, e.g. 'en' —> 'en_US'
        |    // which I actually just did CLEAN_UP migrate 'en' to 'en_US' in the database [5KBKEWQ2]),
        |    // fallback to English.
        |    var langCode = theStore.settings.languageCode || '$languageCode';
        |    t = global['t_' + langCode] || t_en_US;
        |    eds.uploadsUrlPrefix =   // [7AKBQ2]
        |       cdnOriginOrEmpty + '${ed.server.UploadsUrlBasePath}' + theStore.pubSiteId + '/';
        |    var html = debiki2.renderTitleBodyCommentsToString();
        |    eds.uploadsUrlPrefix = 'TyE2FWY6';
        |    t = 'TyE5JKWQ2';
>>>>>>> ad0fa157
        |    return html;
        |  }
        |  catch (e) {
        |    printStackTrace(e);
        |  }
        |  finally {
        |    // Reset things to error codes, to fail fast, if attempts to access these,
        |    // when using this same Nashorn engine to render Markdown to HTML.
        |    t = 'TyEBADACCESSLANG';
        |    theStore = 'TyEBADACCESSSTORE';
        |  }
        |  return '$ErrorRenderingReact';
        |}
        |""")

    // Use .min when testing, because when running tests for a prod build, the non-.min files
    // have been deleted already (to make the Docker image smaller).
    val min = globals.isDev ? "" | ".min"

    var javascriptStream: jio.InputStream = null
    try {
      // Add translations, required by the render-page-code later when it runs.
      def addTranslation(langCode: String) {
        val translScript = loadFileAsString(
          s"/public/res/translations/$langCode/i18n$min.js", isTranslation = true)
        scriptBuilder.append(translScript)
      }

      // Sync with the languages in the /translations/ dir, and the admin UI language selector. [5JUKQR2]
      addTranslation("en_US")
      addTranslation("sv_SE")
      addTranslation("pt_BR")

      // Add render page code.
      val rendererScript = loadFileAsString(s"/public/res/server-bundle$min.js", isTranslation = false)
      scriptBuilder.append(rendererScript)
    }
    finally {
      IOUtils.closeWhileHandlingException(javascriptStream)
    }

    if (passwordStrengthCheckEnabled) {
      try {
        javascriptStream = getClass.getResourceAsStream("/public/res/zxcvbn.min.js")
        val zxcvbnScript = scala.io.Source.fromInputStream(javascriptStream).mkString
        scriptBuilder.append(zxcvbnScript)
      }
      finally {
        IOUtils.closeWhileHandlingException(javascriptStream)
      }
    }

    scriptBuilder.append(i"""
        |$RenderAndSanitizeCommonMark
        |$CheckPasswordStrength
        |""")

    // Output the script so we can lookup line numbers if there's an error.
    val script = scriptBuilder.toString()
    if (!Globals.isProd) {
      val where = "target/nashorn-ok-delete.js"
      logger.debug(o"""... Here's the server side Javascript: $where""")
      new jio.PrintWriter(where) {
        write(script)
        close()
      }
    }

    newEngine.eval(script)

    def timeElapsed = System.currentTimeMillis() - timeBefore
    logger.debug(o"""... Done initializing Nashorn engine, took: $timeElapsed ms,
         thread id: $threadId, name: $threadName""")

    newEngine
  }


  private def loadFileAsString(path: String, isTranslation: Boolean): String = {
    val javascriptStream = getClass.getResourceAsStream(path)
    if (javascriptStream eq null) {
      if (isTranslation) {
        val message = s"Language file not found: $path, 'gulp buildTranslations' not run or isn't done?"
        logger.error(message + " [TyE47UKDW2]")
        throw new DebikiException("TyE47UKDW3", message)
      }
      else {
        val message = s"Script not found: $path, 'gulp build' has not been run or isn't done?"
        logger.error(message + " [TyE7JKV2]")
        throw new DebikiException("TyE7JKV3", message)
      }
    }
    scala.io.Source.fromInputStream(
      javascriptStream)(scala.io.Codec.UTF8).mkString
  }


  private def warmupJavascriptEngine(engine: js.ScriptEngine) {
    logger.debug(o"""Warming up Nashorn engine...""")
    val timeBefore = System.currentTimeMillis()
    // Warming up with three laps seems enough, almost all time is spent in at lap 1.
    for (i <- 1 to 3) {
      val timeBefore = System.currentTimeMillis()
      renderPageImpl(engine.asInstanceOf[js.Invocable], WarmUpReactStoreJsonString)
      def timeElapsed = System.currentTimeMillis() - timeBefore
      logger.info(o"""Warming up Nashorn engine, lap $i done, took: $timeElapsed ms""")
    }
    def timeElapsed = System.currentTimeMillis() - timeBefore
    logger.info(o"""Done warming up Nashorn engine, took: $timeElapsed ms""")
  }

}



object Nashorn {

  /** Initializing engines takes rather long, so create only two in dev mode:
    * one for the RenderContentService background actor, and one for
    * http request handler threads that need to render content directly.
    */
  val MinNumEngines = 2

  private val ErrorRenderingReact = "__error_rendering_react_5KGF25X8__"


  private val RenderAndSanitizeCommonMark = i"""
    |var md;
    |try {
    |  md = markdownit({ html: true, linkify: true, breaks: true });
    |  md.use(debiki.internal.MentionsMarkdownItPlugin());
    |  md.use(debiki.internal.oneboxMarkdownItPlugin);
    |  ed.editor.CdnLinkifyer.replaceLinks(md);
    |}
    |catch (e) {
    |  console.error("Error creating CommonMark renderer: [DwE5kFEM9]");
    |  printStackTrace(e);
    |}
    |
    |function renderAndSanitizeCommonMark(source, allowClassIdDataAttrs, followLinks,
    |       instantOneboxRenderer, uploadsUrlPrefixCommonmark) {
    |  try {
    |    theStore = null; // Fail fast. Don't use here, might not have been inited.
    |    eds.uploadsUrlPrefixCommonmark = uploadsUrlPrefixCommonmark;  // [7AKBQ2]
    |    debiki.internal.oneboxMarkdownItPlugin.instantRenderer = instantOneboxRenderer;
    |    var unsafeHtml = md.render(source);
    |    var allowClassAndIdAttr = allowClassIdDataAttrs;
    |    var allowDataAttr = allowClassIdDataAttrs;
    |    var html = googleCajaSanitizeHtml(unsafeHtml, allowClassAndIdAttr, allowDataAttr, followLinks);
    |    // Simplify detection of incorrectly using these without initialzing again:
    |    eds.uploadsUrlPrefixCommonmark = 'TyE4GKFWB0';
    |    debiki.internal.oneboxMarkdownItPlugin.instantRenderer = 'TyE56JKW20';
    |    return html;
    |  }
    |  catch (e) {
    |    console.error("Error in renderAndSanitizeCommonMark: [TyERNDRCM02]");
    |    printStackTrace(e);
    |  }
    |  return "Error rendering CommonMark on server [TyERNDRCM02]";
    |}
    |
    |// (Don't name this function 'sanitizeHtml' because it'd then get overwritten by
    |// a function with that same name from a certain sanitize-html npm module.)
    |function sanitizeHtmlServerSide(source, followLinks) {
    |  try {
    |    // This function calls both Google Caja and the sanitize-html npm module. CLEAN_UP RENAME.
    |    return googleCajaSanitizeHtml(source, false, false, followLinks);
    |  }
    |  catch (e) {
    |    printStackTrace(e);
    |  }
    |  return "Error sanitizing HTML on server [DwE5GBCU6]";
    |}
    |"""


  private val CheckPasswordStrength = i"""
    |function checkPasswordStrength(password, username, userFullName, email) {
    |  var passwordStrength = zxcvbn(password, [
    |      userFullName, email, username, 'debiki', 'talkyard']);
    |  return '' +
    |      passwordStrength.entropy + '|' +
    |      passwordStrength.crack_time + '|' +
    |      passwordStrength.crack_time_display + '|' +
    |      passwordStrength.score;
    |}
    |"""


  private val DummyConsoleLogFunctions = i"""
    |var console = {
    |  trace: function(message) {
    |    java.lang.System.out.println('Nashorn TRACE: ' + message);
    |  },
    |  debug: function(message) {
    |    java.lang.System.out.println('Nashorn DEBUG: ' + message);
    |  },
    |  log: function(message) {
    |    java.lang.System.out.println('Nashorn LOG: ' + message);
    |  },
    |  warn: function(message) {
    |    java.lang.System.err.println('Nashorn WARN: ' + message);
    |  },
    |  error: function(message) {
    |    java.lang.System.err.println('Nashorn ERROR: ' + message);
    |  }
    |};
    |
    |// If line and column numbers aren't defined, the exception might be a Nashorn bug.
    |// For example, if the exception.toString is: 'java.lang.ArrayIndexOutOfBoundsException: 10'.
    |function printStackTrace(exception) {
    |  console.error('File: nashorn-ok-delete.js');
    |  console.error('Line: ' + exception.lineNumber);
    |  console.error('Column: ' + exception.columnNumber);
    |  console.error('Stack trace: ' + exception.stack);
    |  console.error('Exception as is: ' + exception);
    |  console.error('Exception as JSON: ' + JSON.stringify(exception));
    |}
    |"""


  /** The page-type-question e2e test, run it like so:
    * s/wdio target/e2e/wdio.2chrome.conf.js --only page-type-question-closed.2browsers --da
    * and then open the source, and copy the json inside the #thePageJson script elem.
    */
  private val WarmUpReactStoreJsonString = """{"dbgSrc":"PTJ","appVersion":"0.00.44","siteId":-13,"siteStatus":2,"userMustBeAuthenticated":false,"userMustBeApproved":false,"settings":{},"maxUploadSizeBytes":1326974192,"isInEmbeddedCommentsIframe":false,"categories":[{"id":2,"name":"Uncategorized","slug":"uncategorized","defaultTopicType":12,"newTopicTypes":[],"unlisted":false,"includeInSummaries":0,"position":50,"description":"The default category.","isDefaultCategory":true}],"topics":null,"me":{"dbgSrc":"2FBS6Z8","notifications":[],"watchbar":{"1":[],"2":[],"3":[],"4":[]},"myDataByPageId":{},"marksByPostId":{},"closedHelpMessages":{},"permsOnPages":[{"id":1,"forPeopleId":10,"onCategoryId":2,"mayEditOwn":true,"mayCreatePage":true,"mayPostComment":true,"maySee":true,"maySeeOwn":true}]},"rootPostId":1,"usersByIdBrief":{"101":{"id":101,"username":"maria","fullName":"Maria","isAuthenticated":true},"102":{"id":102,"username":"michael","fullName":"Michael","isAuthenticated":true},"104":{"id":104,"username":"owen_owner","fullName":"Owen Owner","isAuthenticated":true,"isAdmin":true}},"siteSections":[{"pageId":"fmp","path":"/","pageRole":7,"name":"(?? [EsU2UWY0]"}],"socialLinksHtml":"","currentPageId":"1","pagesById":{"1":{"pageId":"1","pageVersion":14,"pageMemberIds":[],"forumId":"fmp","ancestorsRootFirst":[{"categoryId":1,"title":"Home","path":"/latest","unlisted":false},{"categoryId":2,"title":"Uncategorized","path":"/latest/uncategorized","unlisted":false}],"categoryId":2,"pageRole":10,"pagePath":{"value":"/-1/which-pet","folder":"/","showId":true,"slug":"which-pet"},"pageLayout":0,"pageHtmlTagCssClasses":"","pageHtmlHeadTitle":"","pageHtmlHeadDescription":"","pinOrder":null,"pinWhere":null,"pageAnsweredAtMs":"2017-12-17 08:49Z","pageAnswerPostUniqueId":106,"pageAnswerPostNr":3,"pagePlannedAtMs":null,"pageStartedAtMs":null,"pageDoneAtMs":null,"pageClosedAtMs":"2017-12-17 08:49Z","pageLockedAtMs":null,"pageFrozenAtMs":null,"pageHiddenAtMs":null,"pageDeletedAtMs":null,"numPosts":8,"numPostsRepliesSection":6,"numPostsChatSection":0,"numPostsExclTitle":7,"postsByNr":{"0":{"uniqueId":103,"nr":0,"parentNr":null,"multireplyPostNrs":[],"postType":null,"authorId":101,"createdAtMs":1513500521427,"lastApprovedEditAtMs":null,"numEditors":1,"numLikeVotes":0,"numWrongVotes":0,"numBuryVotes":0,"numUnwantedVotes":0,"numPendingEditSuggestions":0,"summarize":false,"summary":null,"squash":false,"isTreeDeleted":false,"isPostDeleted":false,"isTreeCollapsed":false,"isPostCollapsed":false,"isTreeClosed":false,"isApproved":true,"pinnedPosition":null,"branchSideways":null,"likeScore":0.18,"childIdsSorted":[],"sanitizedHtml":"Which pet?","tags":[],"unsafeSource":"Which pet?"},"1":{"uniqueId":104,"nr":1,"parentNr":null,"multireplyPostNrs":[],"postType":null,"authorId":101,"createdAtMs":1513500521427,"lastApprovedEditAtMs":null,"numEditors":1,"numLikeVotes":0,"numWrongVotes":0,"numBuryVotes":0,"numUnwantedVotes":0,"numPendingEditSuggestions":0,"summarize":false,"summary":null,"squash":false,"isTreeDeleted":false,"isPostDeleted":false,"isTreeCollapsed":false,"isPostCollapsed":false,"isTreeClosed":false,"isApproved":true,"pinnedPosition":null,"branchSideways":null,"likeScore":0.18,"childIdsSorted":[2,3,4,6,7],"sanitizedHtml":"&lt;p&gt;Should I get a cat or an otter?&lt;/p&gt;\n","tags":[]},"2":{"uniqueId":105,"nr":2,"parentNr":1,"multireplyPostNrs":[],"postType":null,"authorId":102,"createdAtMs":1513500527872,"lastApprovedEditAtMs":null,"numEditors":1,"numLikeVotes":0,"numWrongVotes":0,"numBuryVotes":0,"numUnwantedVotes":0,"numPendingEditSuggestions":0,"summarize":false,"summary":null,"squash":false,"isTreeDeleted":false,"isPostDeleted":false,"isTreeCollapsed":false,"isPostCollapsed":false,"isTreeClosed":false,"isApproved":true,"pinnedPosition":null,"branchSideways":null,"likeScore":0.18,"childIdsSorted":[],"sanitizedHtml":"&lt;p&gt;Yes, a cat&lt;/p&gt;\n","tags":[]},"3":{"uniqueId":106,"nr":3,"parentNr":1,"multireplyPostNrs":[],"postType":null,"authorId":102,"createdAtMs":1513500528600,"lastApprovedEditAtMs":null,"numEditors":1,"numLikeVotes":0,"numWrongVotes":0,"numBuryVotes":0,"numUnwantedVotes":0,"numPendingEditSuggestions":0,"summarize":false,"summary":null,"squash":false,"isTreeDeleted":false,"isPostDeleted":false,"isTreeCollapsed":false,"isPostCollapsed":false,"isTreeClosed":false,"isApproved":true,"pinnedPosition":null,"branchSideways":null,"likeScore":0.18,"childIdsSorted":[5],"sanitizedHtml":"&lt;p&gt;Yes, an otter&lt;/p&gt;\n","tags":[]},"4":{"uniqueId":107,"nr":4,"parentNr":1,"multireplyPostNrs":[],"postType":31,"authorId":104,"createdAtMs":1513500537744,"lastApprovedEditAtMs":null,"numEditors":1,"numLikeVotes":0,"numWrongVotes":0,"numBuryVotes":0,"numUnwantedVotes":0,"numPendingEditSuggestions":0,"summarize":false,"summary":null,"squash":false,"isTreeDeleted":false,"isPostDeleted":false,"isTreeCollapsed":false,"isPostCollapsed":false,"isTreeClosed":false,"isApproved":true,"pinnedPosition":null,"branchSideways":null,"likeScore":0.18,"childIdsSorted":[],"sanitizedHtml":" closed this topic","tags":[]},"5":{"uniqueId":108,"nr":5,"parentNr":3,"multireplyPostNrs":[],"postType":null,"authorId":101,"createdAtMs":1513500539619,"lastApprovedEditAtMs":null,"numEditors":1,"numLikeVotes":0,"numWrongVotes":0,"numBuryVotes":0,"numUnwantedVotes":0,"numPendingEditSuggestions":0,"summarize":false,"summary":null,"squash":false,"isTreeDeleted":false,"isPostDeleted":false,"isTreeCollapsed":false,"isPostCollapsed":false,"isTreeClosed":false,"isApproved":true,"pinnedPosition":null,"branchSideways":null,"likeScore":0.18,"childIdsSorted":[],"sanitizedHtml":"&lt;p&gt;Thanks! Such a good idea&lt;/p&gt;\n","tags":[]},"6":{"uniqueId":109,"nr":6,"parentNr":1,"multireplyPostNrs":[],"postType":4,"authorId":101,"createdAtMs":1513500541480,"lastApprovedEditAtMs":null,"numEditors":1,"numLikeVotes":0,"numWrongVotes":0,"numBuryVotes":0,"numUnwantedVotes":0,"numPendingEditSuggestions":0,"summarize":false,"summary":null,"squash":false,"isTreeDeleted":false,"isPostDeleted":false,"isTreeCollapsed":false,"isPostCollapsed":false,"isTreeClosed":false,"isApproved":true,"pinnedPosition":null,"branchSideways":null,"likeScore":0.18,"childIdsSorted":[],"sanitizedHtml":"&lt;p&gt;Thanks everyone! An otter then, a bath tube, and fish.&lt;/p&gt;\n","tags":[]},"7":{"uniqueId":110,"nr":7,"parentNr":1,"multireplyPostNrs":[],"postType":31,"authorId":104,"createdAtMs":1513500542229,"lastApprovedEditAtMs":null,"numEditors":1,"numLikeVotes":0,"numWrongVotes":0,"numBuryVotes":0,"numUnwantedVotes":0,"numPendingEditSuggestions":0,"summarize":false,"summary":null,"squash":false,"isTreeDeleted":false,"isPostDeleted":false,"isTreeCollapsed":false,"isPostCollapsed":false,"isTreeClosed":false,"isApproved":true,"pinnedPosition":null,"branchSideways":null,"likeScore":0.18,"childIdsSorted":[],"sanitizedHtml":" reopened this topic","tags":[]}},"topLevelCommentIdsSorted":[],"horizontalLayout":false,"is2dTreeDefault":false}}}"""

}<|MERGE_RESOLUTION|>--- conflicted
+++ resolved
@@ -417,29 +417,18 @@
         |      marksByPostId: {},
         |    };
         |
-        |    // Each language file creates a 't_(lang-code)' global variable, e.g. 't_en' for English.
-<<<<<<< HEAD
-        |    // And they all set a global 'var t' to themselves (t = declared by those files).
+        |    // Each language file creates a 't_(lang-code)' global variable, e.g. 't_en_US' for English.
+        |    // And they all set a global 'var t' to themselves (t is declared in those files).
+        |    // Update 't' here; it gets used during rendering. If language missing (maybe after
+        |    // renaming a code, e.g. 'en' —> 'en_US'), fallback to English.
+        |    // Which I actually just did CLEAN_UP migrate 'en' to 'en_US' in the database [5KBKEWQ2]),
         |    var langCode = theStore.settings.languageCode || '$languageCode';
-        |    t = global['t_' + langCode];
+        |    t = global['t_' + langCode] || t_en_US;
         |
         |    // The React store should be used instead, when running React.
         |    eds.uploadsUrlPrefixCommonmark = 'TyEFORCOMMONMARK';  // [7AKBQ2]
         |
         |    var html = debiki2.renderPageServerSideToString();
-=======
-        |    // And they all set a global 'var t' to themselves. Update 't' here; it gets used
-        |    // during rendering. If language missing (maybe after renaming a code, e.g. 'en' —> 'en_US'
-        |    // which I actually just did CLEAN_UP migrate 'en' to 'en_US' in the database [5KBKEWQ2]),
-        |    // fallback to English.
-        |    var langCode = theStore.settings.languageCode || '$languageCode';
-        |    t = global['t_' + langCode] || t_en_US;
-        |    eds.uploadsUrlPrefix =   // [7AKBQ2]
-        |       cdnOriginOrEmpty + '${ed.server.UploadsUrlBasePath}' + theStore.pubSiteId + '/';
-        |    var html = debiki2.renderTitleBodyCommentsToString();
-        |    eds.uploadsUrlPrefix = 'TyE2FWY6';
-        |    t = 'TyE5JKWQ2';
->>>>>>> ad0fa157
         |    return html;
         |  }
         |  catch (e) {
