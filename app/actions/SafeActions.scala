/**
 * Copyright (C) 2012 Kaj Magnus Lindberg (born 1979)
 *
 * This program is free software: you can redistribute it and/or modify
 * it under the terms of the GNU Affero General Public License as
 * published by the Free Software Foundation, either version 3 of the
 * License, or (at your option) any later version.
 *
 * This program is distributed in the hope that it will be useful,
 * but WITHOUT ANY WARRANTY; without even the implied warranty of
 * MERCHANTABILITY or FITNESS FOR A PARTICULAR PURPOSE.  See the
 * GNU Affero General Public License for more details.
 *
 * You should have received a copy of the GNU Affero General Public License
 * along with this program.  If not, see <http://www.gnu.org/licenses/>.
 */

package actions

import com.debiki.core._
import com.debiki.core.Prelude._
import controllers.Utils
import debiki._
import debiki.DebikiHttp._
import java.{util => ju}
import play.api._
import play.api.Play.current
import play.api.mvc.{Action => _, _}
import requests._


/**
 * These actions check Debiki's session id cookie, and always
 * require a valid xsrf token for POST requests.
 * Also understand Debiki's internal throwBadReq etcetera functions.
 */
object SafeActions {


  /**
   * Throws 403 Forbidden if the xsrf token (for POST requests)
   * or the session id is invalid.
   */
  def CheckSidActionNoBody
        (f: (SidStatus, XsrfOk, Option[BrowserId], Request[Option[Any]]) => Result) =
    CheckSidAction(BodyParsers.parse.empty)(f)


  /**
   * Checks the SID and XSRF token.
   *
   * Throws Forbidden if this is a POST request with no valid XSRF token.
   * Creates a new XSRF token cookie, if there is none, or if it's invalid.
   *
   * Throws Forbidden, and deletes the SID cookie, if any SID login id
   * doesn't map to any login entry.
   *
   * @param f The SidStatus passed to `f` is either SidAbsent or a SidOk.
   * @param maySetCookies Set to false for JS and CSS so the replies can be cached by servers.
   */
  // COULD rename to CheckSidAndXsrfAction?
  def CheckSidAction[A]
        (parser: BodyParser[A], maySetCookies: Boolean = true)
        (f: (SidStatus, XsrfOk, Option[BrowserId], Request[A]) => Result) =
    ExceptionAction[A](parser) { request =>

      val (sidStatus, xsrfOk, newCookies) =
         DebikiSecurity.checkSidAndXsrfToken(request, maySetCookies = maySetCookies)

      val (anyBrowserId, moreNewCookies) =
        BrowserId.checkBrowserId(request, maySetCookies = maySetCookies)

      // Parts of `f` might be executed asynchronously. However any LoginNotFoundException
      // should happen before the async parts, because access control should be done
      // before any async computations are started. So I don't try to recover
      // any AsyncResult(future-result-that-might-be-a-failure) here.

      val resultOldCookies = try {
        f(sidStatus, xsrfOk, anyBrowserId, request)
      } catch {
        case e: Utils.LoginNotFoundException =>
          // This might happen if I manually deleted stuff from the
          // database during development, or if the server has fallbacked
          // to a standby database.
          throw ResultException(InternalErrorResult(
            "DwE034ZQ3", "Internal error, please try again, sorry. "+
               "(A certain login id has become invalid. You now have "+
               "a new id, but you will probably need to login again.)")
             .discardingCookies(DiscardingCookie("dwCoSid")))
      }

<<<<<<< HEAD
      var resultOkSid =
        if (newCookies isEmpty) resultOldCookies
=======
      val resultOkSid =
        if (newCookies.isEmpty && moreNewCookies.isEmpty) resultOldCookies
>>>>>>> a990d375
        else {
          assert(maySetCookies)
          resultOldCookies
            .withCookies((newCookies ::: moreNewCookies): _*)
            .withHeaders(MakeInternetExplorerSaveIframeCookiesHeader)
        }

      resultOkSid
    }


  /** IE9 blocks cookies in iframes unless the site in the iframe clarifies its
    * in a P3P header (Platform for Privacy Preferences). (But Debiki's embedded comments
    * needs to work in iframes.) See:
    * - http://stackoverflow.com/questions/389456/cookie-blocked-not-saved-in-iframe-in-internet-explorer
    * - http://stackoverflow.com/questions/7712327/any-recommendation-for-p3p-policy-editor
    * - http://stackoverflow.com/a/16475093/694469
    * - http://www.w3.org/P3P/details.html (don't read it! :-P simply use the below workaround
    *     instead)
    *
    * Apparently the policy is legally binding, but I'm not a lawyer so I don't want to construct
    * any policy. Also, the policy would vary from site to site, in case Debiki is installed
    * by other people than me. So it ought to be customizable. Fortunately, the P3P standard
    * is dying and abandoned. So work around the dead standard by including a dummy header,
    * that makes IE9 happy. Write it as a single word, so IE doesn't think that e.g.
    * "is" or "not" actually means something.
    */
  private def MakeInternetExplorerSaveIframeCookiesHeader =
    "P3P" -> """CP="This_is_not_a_privacy_policy""""


  /** Dart launches its own server at localhost:3030, and and starts Chromium and
    * connects to that server. We need to allow cross origin requests from pages
    * pages served by that server and shown in Chromium, so that those pages can
    * load data from Play and e.g. show a list of all pages.
    * [DartEditor]
    */
  private def makeDartDebuggingWorkHeaders(request: Request[_]) = Vector(
    "Access-Control-Allow-Origin" -> request.headers.get("Origin").getOrElse(""),
    "Access-Control-Allow-Credentials" -> "true")


  /**
   * Converts DebikiHttp.ResultException to nice replies,
   * e.g. 403 Forbidden and a user friendly message,
   * instead of 500 Internal Server Error and a stack trace or Ooops message.
   */
  def ExceptionAction[A](parser: BodyParser[A])(f: Request[A] => Result) =
        mvc.Action[A](parser) { request =>

    def exceptionRecoverer: PartialFunction[Throwable, PlainResult] = {
      case DebikiHttp.ResultException(result) => result
      case ex: play.api.libs.json.JsResultException =>
        Results.BadRequest(s"Bad JSON: $ex [error DwE70KX3]")
    }

    // An exception might be thrown before any async computation is started,
    // or whilst any async computation happens. So check for any exception twice:

    var perhapsAsyncResult = try {
      f(request)
    }
    catch exceptionRecoverer

    import scala.concurrent.ExecutionContext.Implicits.global

    if (Play.isDev)
      perhapsAsyncResult =
        perhapsAsyncResult.withHeaders(makeDartDebuggingWorkHeaders(request): _*)

    perhapsAsyncResult match {
      case AsyncResult(futureResultMaybeException) =>
        val futureResult = futureResultMaybeException recover exceptionRecoverer
        AsyncResult(futureResult)
      case x => x
    }
  }


  def ExceptionActionNoBody(f: Request[Option[Any]] => Result) =
    ExceptionAction(BodyParsers.parse.empty)(f)

}
<|MERGE_RESOLUTION|>--- conflicted
+++ resolved
@@ -89,13 +89,8 @@
              .discardingCookies(DiscardingCookie("dwCoSid")))
       }
 
-<<<<<<< HEAD
       var resultOkSid =
-        if (newCookies isEmpty) resultOldCookies
-=======
-      val resultOkSid =
         if (newCookies.isEmpty && moreNewCookies.isEmpty) resultOldCookies
->>>>>>> a990d375
         else {
           assert(maySetCookies)
           resultOldCookies
