--- conflicted
+++ resolved
@@ -18,11 +18,7 @@
   Resolver.sbtPluginRepo("releases")) // =  https://repo.scala-sbt.org/scalasbt/sbt-plugin-releases/
 
 // Use the Play sbt plugin for Play projects
-<<<<<<< HEAD
-addSbtPlugin("com.typesafe.play" % "sbt-plugin" % "2.8.13")
-=======
 addSbtPlugin("com.typesafe.play" % "sbt-plugin" % "2.8.12")
->>>>>>> 35ec2078
 
 // A refactoring and linting tool for Scala
 addSbtPlugin("ch.epfl.scala" % "sbt-scalafix" % "0.9.34")
